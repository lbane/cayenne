/*****************************************************************
 *   Licensed to the Apache Software Foundation (ASF) under one
 *  or more contributor license agreements.  See the NOTICE file
 *  distributed with this work for additional information
 *  regarding copyright ownership.  The ASF licenses this file
 *  to you under the Apache License, Version 2.0 (the
 *  "License"); you may not use this file except in compliance
 *  with the License.  You may obtain a copy of the License at
 *
 *    http://www.apache.org/licenses/LICENSE-2.0
 *
 *  Unless required by applicable law or agreed to in writing,
 *  software distributed under the License is distributed on an
 *  "AS IS" BASIS, WITHOUT WARRANTIES OR CONDITIONS OF ANY
 *  KIND, either express or implied.  See the License for the
 *  specific language governing permissions and limitations
 *  under the License.
 ****************************************************************/

package org.apache.cayenne.access;

<<<<<<< HEAD
import java.sql.Types;
import java.util.Collection;
import java.util.List;
import java.util.Map;

import org.apache.cayenne.access.loader.DbLoaderConfiguration;
import org.apache.cayenne.access.loader.filters.FiltersConfig;
import org.apache.cayenne.access.loader.filters.PatternFilter;
import org.apache.cayenne.access.loader.filters.TableFilter;
=======
import org.apache.cayenne.access.loader.DbLoaderConfiguration;
import org.apache.cayenne.access.loader.filters.DbPath;
>>>>>>> 2782e8dd
import org.apache.cayenne.configuration.server.ServerRuntime;
import org.apache.cayenne.dba.DbAdapter;
import org.apache.cayenne.dba.TypesMapping;
import org.apache.cayenne.di.Inject;
import org.apache.cayenne.map.DataMap;
import org.apache.cayenne.map.DbAttribute;
import org.apache.cayenne.map.DbEntity;
import org.apache.cayenne.map.DbRelationship;
import org.apache.cayenne.map.ObjAttribute;
import org.apache.cayenne.map.ObjEntity;
import org.apache.cayenne.unit.UnitDbAdapter;
import org.apache.cayenne.unit.di.server.CayenneProjects;
import org.apache.cayenne.unit.di.server.ServerCase;
import org.apache.cayenne.unit.di.server.ServerCaseDataSourceFactory;
import org.apache.cayenne.unit.di.server.UseServerRuntime;
import org.junit.After;
import org.junit.Before;
import org.junit.Test;

<<<<<<< HEAD
import static org.junit.Assert.assertEquals;
import static org.junit.Assert.assertFalse;
import static org.junit.Assert.assertNotNull;
import static org.junit.Assert.assertNull;
import static org.junit.Assert.assertTrue;
=======
import java.sql.Types;
import java.util.*;

import static org.junit.Assert.*;
>>>>>>> 2782e8dd

@UseServerRuntime(CayenneProjects.TESTMAP_PROJECT)
public class DbLoaderIT extends ServerCase {

    public static final DbLoaderConfiguration CONFIG = new DbLoaderConfiguration();
    @Inject
    private ServerRuntime runtime;

    @Inject
    private DbAdapter adapter;

    @Inject
    private ServerCaseDataSourceFactory dataSourceFactory;

    @Inject
    private UnitDbAdapter accessStackAdapter;

    private DbLoader loader;

    @Before
    public void setUp() throws Exception {
        loader = new DbLoader(dataSourceFactory.getSharedDataSource().getConnection(), adapter, null);
    }

    @After
    public void tearDown() throws Exception {
        loader.getConnection().close();
    }

    @Test
    public void testGetTableTypes() throws Exception {

        List<?> tableTypes = loader.getTableTypes();

        assertNotNull(tableTypes);

        String tableLabel = adapter.tableTypeForTable();
        if (tableLabel != null) {
            assertTrue("Missing type for table '" + tableLabel + "' - " + tableTypes, tableTypes.contains(tableLabel));
        }

        String viewLabel = adapter.tableTypeForView();
        if (viewLabel != null) {
            assertTrue("Missing type for view '" + viewLabel + "' - " + tableTypes, tableTypes.contains(viewLabel));
        }
    }

    @Test
    public void testGetTables() throws Exception {

        String tableLabel = adapter.tableTypeForTable();

<<<<<<< HEAD
        Map<DbEntity, PatternFilter> tables = loader.getTables(new DbLoaderConfiguration(), new String[]{tableLabel});
=======
        Collection<DbEntity> tables = loader.getTables(new DbLoaderConfiguration(), new String[] { tableLabel })
                .values().iterator().next().values();
>>>>>>> 2782e8dd

        assertNotNull(tables);

        boolean foundArtist = false;

        for (DbEntity table : tables.keySet()) {
            if ("ARTIST".equalsIgnoreCase(table.getName())) {
                foundArtist = true;
                break;
            }
        }

        assertTrue("'ARTIST' is missing from the table list: " + tables, foundArtist);
    }

    @Test
    public void testGetTablesWithWrongCatalog() throws Exception {

        DbLoaderConfiguration config = new DbLoaderConfiguration();
        config.setFiltersConfig(
                FiltersConfig.create("WRONG", null, TableFilter.everything(), PatternFilter.INCLUDE_NOTHING));
        Map<DbEntity, PatternFilter> tables = loader.getTables(
                config,
                new String[]{ adapter.tableTypeForTable()});

        assertNotNull(tables);
        assertTrue(tables.isEmpty());
    }

    @Test
    public void testGetTablesWithWrongSchema() throws Exception {

        DbLoaderConfiguration config = new DbLoaderConfiguration();
        config.setFiltersConfig(
                FiltersConfig.create(null, "WRONG", TableFilter.everything(), PatternFilter.INCLUDE_NOTHING));
        Map<DbEntity, PatternFilter> tables = loader.getTables(
                config,
                new String[]{ adapter.tableTypeForTable()});

        assertNotNull(tables);
        assertTrue(tables.isEmpty());
    }

    @Test
    public void testLoadWithMeaningfulPK() throws Exception {

        DataMap map = new DataMap();
        String[] tableLabel = { adapter.tableTypeForTable() };

        loader.setCreatingMeaningfulPK(true);

<<<<<<< HEAD
        Map<DbEntity, PatternFilter> testLoader = loader.getTables(CONFIG, tableLabel);
=======
        Map<DbPath, Map<String, DbEntity>> testLoader = loader.getTables(CONFIG, tableLabel);
>>>>>>> 2782e8dd
        if (testLoader.isEmpty()) {
            testLoader = loader.getTables(CONFIG, tableLabel);
        }

        List<DbEntity> entities = loader.loadDbEntities(map, testLoader, CONFIG);
        loader.loadObjEntities(map, CONFIG, entities);

        ObjEntity artist = map.getObjEntity("Artist");
        assertNotNull(artist);

        ObjAttribute id = artist.getAttribute("artistId");
        assertNotNull(id);
    }

    /**
     * DataMap loading is in one big test method, since breaking it in
     * individual tests would require multiple reads of metatdata which is
     * extremely slow on some RDBMS (Sybase).
     */
    @Test
    public void testLoad() throws Exception {

        boolean supportsUnique = runtime.getDataDomain().getDataNodes().iterator().next().getAdapter()
                .supportsUniqueConstraints();
        boolean supportsLobs = accessStackAdapter.supportsLobs();
        boolean supportsFK = accessStackAdapter.supportsFKConstraints();

        DataMap map = new DataMap();
        map.setDefaultPackage("foo.x");

        String tableLabel = adapter.tableTypeForTable();

        // *** TESTING THIS ***
        List<DbEntity> entities = loader.loadDbEntities(map, loader.getTables(CONFIG, new String[]{tableLabel}), CONFIG);

        assertDbEntities(map);

        if (supportsLobs) {
            assertLobDbEntities(map);
        }

        // *** TESTING THIS ***
        HashMap<DbPath, Map<String, DbEntity>> tables = new HashMap<DbPath, Map<String, DbEntity>>();
        HashMap<String, DbEntity> value = new HashMap<String, DbEntity>();
        for (DbEntity e : entities) {
            value.put(e.getName(), e);
        }
        tables.put(new DbPath(), value);
        loader.loadDbRelationships(CONFIG, tables);

        if (supportsFK) {
            Collection<DbRelationship> rels = getDbEntity(map, "ARTIST").getRelationships();
            assertNotNull(rels);
            assertTrue(!rels.isEmpty());

            // test one-to-one
            rels = getDbEntity(map, "PAINTING").getRelationships();
            assertNotNull(rels);

            // find relationship to PAINTING_INFO
            DbRelationship oneToOne = null;
            for (DbRelationship rel : rels) {
                if ("PAINTING_INFO".equalsIgnoreCase(rel.getTargetEntityName())) {
                    oneToOne = rel;
                    break;
                }
            }

            assertNotNull("No relationship to PAINTING_INFO", oneToOne);
            assertFalse("Relationship to PAINTING_INFO must be to-one", oneToOne.isToMany());
            assertTrue("Relationship to PAINTING_INFO must be to-one", oneToOne.isToDependentPK());

            // test UNIQUE only if FK is supported...
            if (supportsUnique) {
                assertUniqueConstraintsInRelationships(map);
            }
        }

        // *** TESTING THIS ***
        loader.setCreatingMeaningfulPK(false);
        loader.loadObjEntities(map, CONFIG, entities);

        assertObjEntities(map);

        // now when the map is loaded, test
        // various things
        // selectively check how different types were processed
        if (accessStackAdapter.supportsColumnTypeReengineering()) {
            checkTypes(map);
        }
    }

    private void assertUniqueConstraintsInRelationships(DataMap map) {
        // unfortunately JDBC metadata doesn't provide info for UNIQUE
        // constraints....
        // cant reengineer them...

        // find rel to TO_ONEFK1
        /*
         * Iterator it = getDbEntity(map,
         * "TO_ONEFK2").getRelationships().iterator(); DbRelationship rel =
         * (DbRelationship) it.next(); assertEquals("TO_ONEFK1",
         * rel.getTargetEntityName());
         * assertFalse("UNIQUE constraint was ignored...", rel.isToMany());
         */
    }

    private void assertDbEntities(DataMap map) {
        DbEntity dae = getDbEntity(map, "ARTIST");
        assertNotNull("Null 'ARTIST' entity, other DbEntities: " + map.getDbEntityMap(), dae);
        assertEquals("ARTIST", dae.getName().toUpperCase());

        DbAttribute a = getDbAttribute(dae, "ARTIST_ID");
        assertNotNull(a);
        assertTrue(a.isPrimaryKey());
        assertFalse(a.isGenerated());

        if (adapter.supportsGeneratedKeys()) {
            DbEntity bag = getDbEntity(map, "GENERATED_COLUMN_TEST");
            DbAttribute id = bag.getAttribute("GENERATED_COLUMN");
            assertTrue(id.isPrimaryKey());
            assertTrue(id.isGenerated());
        }
    }

    private void assertObjEntities(DataMap map) {

        boolean supportsLobs = accessStackAdapter.supportsLobs();
        boolean supportsFK = accessStackAdapter.supportsFKConstraints();

        ObjEntity ae = map.getObjEntity("Artist");
        assertNotNull(ae);
        assertEquals("Artist", ae.getName());

        // assert primary key is not an attribute
        assertNull(ae.getAttribute("artistId"));

        if (supportsLobs) {
            assertLobObjEntities(map);
        }

        if (supportsFK) {
            Collection<?> rels1 = ae.getRelationships();
            assertNotNull(rels1);
            assertTrue(rels1.size() > 0);
        }

        assertEquals("foo.x.Artist", ae.getClassName());
    }

    private void assertLobDbEntities(DataMap map) {
        DbEntity blobEnt = getDbEntity(map, "BLOB_TEST");
        assertNotNull(blobEnt);
        DbAttribute blobAttr = getDbAttribute(blobEnt, "BLOB_COL");
        assertNotNull(blobAttr);
        assertTrue(msgForTypeMismatch(Types.BLOB, blobAttr), Types.BLOB == blobAttr.getType()
                || Types.LONGVARBINARY == blobAttr.getType());

        DbEntity clobEnt = getDbEntity(map, "CLOB_TEST");
        assertNotNull(clobEnt);
        DbAttribute clobAttr = getDbAttribute(clobEnt, "CLOB_COL");
        assertNotNull(clobAttr);
        assertTrue(msgForTypeMismatch(Types.CLOB, clobAttr), Types.CLOB == clobAttr.getType()
                || Types.LONGVARCHAR == clobAttr.getType());

/*
        DbEntity nclobEnt = getDbEntity(map, "NCLOB_TEST");
        assertNotNull(nclobEnt);
        DbAttribute nclobAttr = getDbAttribute(nclobEnt, "NCLOB_COL");
        assertNotNull(nclobAttr);
        assertTrue(msgForTypeMismatch(Types.NCLOB, nclobAttr), Types.NCLOB == nclobAttr.getType()
                || Types.LONGVARCHAR == nclobAttr.getType());
*/
    }

    private void assertLobObjEntities(DataMap map) {
        ObjEntity blobEnt = map.getObjEntity("BlobTest");
        assertNotNull(blobEnt);
        // BLOBs should be mapped as byte[]
        ObjAttribute blobAttr = blobEnt.getAttribute("blobCol");
        assertNotNull("BlobTest.blobCol failed to doLoad", blobAttr);
        assertEquals("byte[]", blobAttr.getType());


        ObjEntity clobEnt = map.getObjEntity("ClobTest");
        assertNotNull(clobEnt);
        // CLOBs should be mapped as Strings by default
        ObjAttribute clobAttr = clobEnt.getAttribute("clobCol");
        assertNotNull(clobAttr);
        assertEquals(String.class.getName(), clobAttr.getType());


        ObjEntity nclobEnt = map.getObjEntity("NclobTest");
        assertNotNull(nclobEnt);
        // CLOBs should be mapped as Strings by default
        ObjAttribute nclobAttr = nclobEnt.getAttribute("nclobCol");
        assertNotNull(nclobAttr);
        assertEquals(String.class.getName(), nclobAttr.getType());
    }

    private DbEntity getDbEntity(DataMap map, String name) {
        DbEntity de = map.getDbEntity(name);
        // sometimes table names get converted to lowercase
        if (de == null) {
            de = map.getDbEntity(name.toLowerCase());
        }

        return de;
    }

    private DbAttribute getDbAttribute(DbEntity ent, String name) {
        DbAttribute da = ent.getAttribute(name);
        // sometimes table names get converted to lowercase
        if (da == null) {
            da = ent.getAttribute(name.toLowerCase());
        }

        return da;
    }

    private DataMap originalMap() {
        return runtime.getDataDomain().getDataNodes().iterator().next().getDataMaps().iterator().next();
    }

    /**
     * Selectively check how different types were processed.
     */
    public void checkTypes(DataMap map) {
        DbEntity dbe = getDbEntity(map, "PAINTING");
        DbEntity floatTest = getDbEntity(map, "FLOAT_TEST");
        DbEntity smallintTest = getDbEntity(map, "SMALLINT_TEST");
        DbAttribute integerAttr = getDbAttribute(dbe, "PAINTING_ID");
        DbAttribute decimalAttr = getDbAttribute(dbe, "ESTIMATED_PRICE");
        DbAttribute varcharAttr = getDbAttribute(dbe, "PAINTING_TITLE");
        DbAttribute floatAttr = getDbAttribute(floatTest, "FLOAT_COL");
        DbAttribute smallintAttr = getDbAttribute(smallintTest, "SMALLINT_COL");

        // check decimal
        assertTrue(msgForTypeMismatch(Types.DECIMAL, decimalAttr), Types.DECIMAL == decimalAttr.getType()
                || Types.NUMERIC == decimalAttr.getType());
        assertEquals(2, decimalAttr.getScale());

        // check varchar
        assertEquals(msgForTypeMismatch(Types.VARCHAR, varcharAttr), Types.VARCHAR, varcharAttr.getType());
        assertEquals(255, varcharAttr.getMaxLength());
        // check integer
        assertEquals(msgForTypeMismatch(Types.INTEGER, integerAttr), Types.INTEGER, integerAttr.getType());
        // check float
        assertTrue(msgForTypeMismatch(Types.FLOAT, floatAttr), Types.FLOAT == floatAttr.getType()
                || Types.DOUBLE == floatAttr.getType() || Types.REAL == floatAttr.getType());

        // check smallint
        assertTrue(msgForTypeMismatch(Types.SMALLINT, smallintAttr), Types.SMALLINT == smallintAttr.getType()
                || Types.INTEGER == smallintAttr.getType());
    }

    public void checkAllDBEntities(DataMap map) {

        for (DbEntity origEnt : originalMap().getDbEntities()) {
            DbEntity newEnt = map.getDbEntity(origEnt.getName());
            for (DbAttribute origAttr : origEnt.getAttributes()) {
                DbAttribute newAttr = newEnt.getAttribute(origAttr.getName());
                assertNotNull("No matching DbAttribute for '" + origAttr.getName(), newAttr);
                assertEquals(msgForTypeMismatch(origAttr, newAttr), origAttr.getType(), newAttr.getType());
                // length and precision doesn't have to be the same
                // it must be greater or equal
                assertTrue(origAttr.getMaxLength() <= newAttr.getMaxLength());
                assertTrue(origAttr.getScale() <= newAttr.getScale());
            }
        }
    }

    private static String msgForTypeMismatch(DbAttribute origAttr, DbAttribute newAttr) {
        return msgForTypeMismatch(origAttr.getType(), newAttr);
    }

    private static String msgForTypeMismatch(int origType, DbAttribute newAttr) {
        String nt = TypesMapping.getSqlNameByType(newAttr.getType());
        String ot = TypesMapping.getSqlNameByType(origType);
        return attrMismatch(newAttr.getName(), "expected type: <" + ot + ">, but was <" + nt + ">");
    }

    private static String attrMismatch(String attrName, String msg) {
        return "[Error loading attribute '" + attrName + "': " + msg + "]";
    }

/*
    TODO

    @Test
    public void testCreateLoader() throws Exception {

        DbLoader loader = parameters.createLoader(mock(DbAdapter.class), connection,
                mock(DbLoaderDelegate.class));
        assertNotNull(loader);
        assertSame(connection, loader.getConnection());

        assertTrue(loader.includeTableName("dummy"));
    }

    @Test
    public void testCreateLoader_IncludeExclude() throws Exception {
        DbImportConfiguration parameters = new DbImportConfiguration();
        parameters.setIncludeTables("a,b,c*");

        DbLoader loader1 = parameters.createLoader(mock(DbAdapter.class), mock(Connection.class),
                mock(DbLoaderDelegate.class));

        assertFalse(loader1.includeTableName("dummy"));
        assertFalse(loader1.includeTableName("ab"));
        assertTrue(loader1.includeTableName("a"));
        assertTrue(loader1.includeTableName("b"));
        assertTrue(loader1.includeTableName("cd"));

        parameters.setExcludeTables("cd");

        DbLoader loader2 = parameters.createLoader(mock(DbAdapter.class), mock(Connection.class),
                mock(DbLoaderDelegate.class));

        assertFalse(loader2.includeTableName("dummy"));
        assertFalse(loader2.includeTableName("ab"));
        assertTrue(loader2.includeTableName("a"));
        assertTrue(loader2.includeTableName("b"));
        assertFalse(loader2.includeTableName("cd"));
        assertTrue(loader2.includeTableName("cx"));
    }


    @Test
    public void testCreateLoader_MeaningfulPk_Default() throws Exception {
        DbImportConfiguration parameters = new DbImportConfiguration();
        assertNull(parameters.getMeaningfulPkTables());

        DbLoader loader1 = parameters.createLoader(mock(DbAdapter.class), mock(Connection.class),
                mock(DbLoaderDelegate.class));

        DataMap map = new DataMap();

        DbEntity e1 = new DbEntity("e1");
        DbAttribute pk = new DbAttribute("pk", Types.INTEGER, e1);
        pk.setPrimaryKey(true);
        e1.addAttribute(pk);
        DbAttribute nonPk = new DbAttribute("nonPk", Types.INTEGER, e1);
        e1.addAttribute(nonPk);

        map.addDbEntity(e1);

        // DbLoader is so ugly and hard to test..
        Field dbEntityList = DbLoader.class.getDeclaredField("dbEntityList");
        dbEntityList.setAccessible(true);
        List<DbEntity> entities = (List<DbEntity>) dbEntityList.get(loader1);
        entities.add(e1);

        loader1.loadObjEntities(map, entities);

        ObjEntity oe1 = map.getObjEntity("E1");
        assertEquals(1, oe1.getAttributes().size());
        assertNotNull(oe1.getAttribute("nonPk"));
    }

    @Test
    public void testCreateLoader_MeaningfulPk_Specified() throws Exception {
        DbImportConfiguration parameters = new DbImportConfiguration();
        parameters.setMeaningfulPkTables("a*");

        DbLoader loader1 = parameters.createLoader(mock(DbAdapter.class), mock(Connection.class),
                mock(DbLoaderDelegate.class));

        // DbLoader is so ugly and hard to test..
        Field dbEntityList = DbLoader.class.getDeclaredField("dbEntityList");
        dbEntityList.setAccessible(true);
        Collection<DbEntity> entities = (List<DbEntity>) dbEntityList.get(loader1);

        DataMap map = new DataMap();

        DbEntity e1 = new DbEntity("e1");
        DbAttribute pk = new DbAttribute("pk", Types.INTEGER, e1);
        pk.setPrimaryKey(true);
        e1.addAttribute(pk);
        DbAttribute nonPk = new DbAttribute("nonPk", Types.INTEGER, e1);
        e1.addAttribute(nonPk);

        map.addDbEntity(e1);
        entities.add(e1);

        DbEntity a1 = new DbEntity("a1");
        DbAttribute apk = new DbAttribute("pk", Types.INTEGER, a1);
        apk.setPrimaryKey(true);
        a1.addAttribute(apk);
        DbAttribute anonPk = new DbAttribute("nonPk", Types.INTEGER, a1);
        a1.addAttribute(anonPk);

        map.addDbEntity(a1);
        entities.add(a1);

        loader1.loadObjEntities(map, entities);

        ObjEntity oe1 = map.getObjEntity("E1");
        assertEquals(1, oe1.getAttributes().size());
        assertNotNull(oe1.getAttribute("nonPk"));

        ObjEntity oe2 = map.getObjEntity("A1");
        assertEquals(2, oe2.getAttributes().size());
        assertNotNull(oe2.getAttribute("nonPk"));
        assertNotNull(oe2.getAttribute("pk"));
    }

    @Test
    public void testCreateLoader_UsePrimitives_False() throws Exception {
        DbImportConfiguration parameters = new DbImportConfiguration();
        parameters.setUsePrimitives(false);

        DbLoader loader1 = parameters.createLoader(mock(DbAdapter.class), mock(Connection.class),
                mock(DbLoaderDelegate.class));

        DataMap map = new DataMap();

        DbEntity e1 = new DbEntity("e1");
        DbAttribute nonPk = new DbAttribute("nonPk", Types.INTEGER, e1);
        e1.addAttribute(nonPk);

        map.addDbEntity(e1);

        // DbLoader is so ugly and hard to test..
        Field dbEntityList = DbLoader.class.getDeclaredField("dbEntityList");
        dbEntityList.setAccessible(true);
        List<DbEntity> entities = (List<DbEntity>) dbEntityList.get(loader1);
        entities.add(e1);

        loader1.loadObjEntities(map, entities);

        ObjEntity oe1 = map.getObjEntity("E1");

        ObjAttribute oa1 = oe1.getAttribute("nonPk");
        assertEquals("java.lang.Integer", oa1.getType());
    }

    @Test
    public void testCreateLoader_UsePrimitives_True() throws Exception {
        DbImportConfiguration parameters = new DbImportConfiguration();
        parameters.setUsePrimitives(true);

        DbLoader loader1 = parameters.createLoader(mock(DbAdapter.class), mock(Connection.class),
                mock(DbLoaderDelegate.class));

        DataMap map = new DataMap();

        DbEntity e1 = new DbEntity("e1");
        DbAttribute nonPk = new DbAttribute("nonPk", Types.INTEGER, e1);
        e1.addAttribute(nonPk);

        map.addDbEntity(e1);

        // DbLoader is so ugly and hard to test..
        Field dbEntityList = DbLoader.class.getDeclaredField("dbEntityList");
        dbEntityList.setAccessible(true);
        List<DbEntity> entities = (List<DbEntity>) dbEntityList.get(loader1);
        entities.add(e1);

        loader1.loadObjEntities(map, entities);

        ObjEntity oe1 = map.getObjEntity("E1");

        ObjAttribute oa1 = oe1.getAttribute("nonPk");
        assertEquals("int", oa1.getType());
    }
*/

}<|MERGE_RESOLUTION|>--- conflicted
+++ resolved
@@ -19,7 +19,6 @@
 
 package org.apache.cayenne.access;
 
-<<<<<<< HEAD
 import java.sql.Types;
 import java.util.Collection;
 import java.util.List;
@@ -29,10 +28,6 @@
 import org.apache.cayenne.access.loader.filters.FiltersConfig;
 import org.apache.cayenne.access.loader.filters.PatternFilter;
 import org.apache.cayenne.access.loader.filters.TableFilter;
-=======
-import org.apache.cayenne.access.loader.DbLoaderConfiguration;
-import org.apache.cayenne.access.loader.filters.DbPath;
->>>>>>> 2782e8dd
 import org.apache.cayenne.configuration.server.ServerRuntime;
 import org.apache.cayenne.dba.DbAdapter;
 import org.apache.cayenne.dba.TypesMapping;
@@ -52,18 +47,11 @@
 import org.junit.Before;
 import org.junit.Test;
 
-<<<<<<< HEAD
 import static org.junit.Assert.assertEquals;
 import static org.junit.Assert.assertFalse;
 import static org.junit.Assert.assertNotNull;
 import static org.junit.Assert.assertNull;
 import static org.junit.Assert.assertTrue;
-=======
-import java.sql.Types;
-import java.util.*;
-
-import static org.junit.Assert.*;
->>>>>>> 2782e8dd
 
 @UseServerRuntime(CayenneProjects.TESTMAP_PROJECT)
 public class DbLoaderIT extends ServerCase {
@@ -116,18 +104,14 @@
 
         String tableLabel = adapter.tableTypeForTable();
 
-<<<<<<< HEAD
-        Map<DbEntity, PatternFilter> tables = loader.getTables(new DbLoaderConfiguration(), new String[]{tableLabel});
-=======
         Collection<DbEntity> tables = loader.getTables(new DbLoaderConfiguration(), new String[] { tableLabel })
                 .values().iterator().next().values();
->>>>>>> 2782e8dd
 
         assertNotNull(tables);
 
         boolean foundArtist = false;
 
-        for (DbEntity table : tables.keySet()) {
+        for (DbEntity table : tables) {
             if ("ARTIST".equalsIgnoreCase(table.getName())) {
                 foundArtist = true;
                 break;
@@ -173,16 +157,12 @@
 
         loader.setCreatingMeaningfulPK(true);
 
-<<<<<<< HEAD
         Map<DbEntity, PatternFilter> testLoader = loader.getTables(CONFIG, tableLabel);
-=======
-        Map<DbPath, Map<String, DbEntity>> testLoader = loader.getTables(CONFIG, tableLabel);
->>>>>>> 2782e8dd
         if (testLoader.isEmpty()) {
             testLoader = loader.getTables(CONFIG, tableLabel);
         }
 
-        List<DbEntity> entities = loader.loadDbEntities(map, testLoader, CONFIG);
+        List<DbEntity> entities = loader.loadDbEntities(map, CONFIG, testLoader);
         loader.loadObjEntities(map, CONFIG, entities);
 
         ObjEntity artist = map.getObjEntity("Artist");
@@ -463,187 +443,4 @@
     private static String attrMismatch(String attrName, String msg) {
         return "[Error loading attribute '" + attrName + "': " + msg + "]";
     }
-
-/*
-    TODO
-
-    @Test
-    public void testCreateLoader() throws Exception {
-
-        DbLoader loader = parameters.createLoader(mock(DbAdapter.class), connection,
-                mock(DbLoaderDelegate.class));
-        assertNotNull(loader);
-        assertSame(connection, loader.getConnection());
-
-        assertTrue(loader.includeTableName("dummy"));
-    }
-
-    @Test
-    public void testCreateLoader_IncludeExclude() throws Exception {
-        DbImportConfiguration parameters = new DbImportConfiguration();
-        parameters.setIncludeTables("a,b,c*");
-
-        DbLoader loader1 = parameters.createLoader(mock(DbAdapter.class), mock(Connection.class),
-                mock(DbLoaderDelegate.class));
-
-        assertFalse(loader1.includeTableName("dummy"));
-        assertFalse(loader1.includeTableName("ab"));
-        assertTrue(loader1.includeTableName("a"));
-        assertTrue(loader1.includeTableName("b"));
-        assertTrue(loader1.includeTableName("cd"));
-
-        parameters.setExcludeTables("cd");
-
-        DbLoader loader2 = parameters.createLoader(mock(DbAdapter.class), mock(Connection.class),
-                mock(DbLoaderDelegate.class));
-
-        assertFalse(loader2.includeTableName("dummy"));
-        assertFalse(loader2.includeTableName("ab"));
-        assertTrue(loader2.includeTableName("a"));
-        assertTrue(loader2.includeTableName("b"));
-        assertFalse(loader2.includeTableName("cd"));
-        assertTrue(loader2.includeTableName("cx"));
-    }
-
-
-    @Test
-    public void testCreateLoader_MeaningfulPk_Default() throws Exception {
-        DbImportConfiguration parameters = new DbImportConfiguration();
-        assertNull(parameters.getMeaningfulPkTables());
-
-        DbLoader loader1 = parameters.createLoader(mock(DbAdapter.class), mock(Connection.class),
-                mock(DbLoaderDelegate.class));
-
-        DataMap map = new DataMap();
-
-        DbEntity e1 = new DbEntity("e1");
-        DbAttribute pk = new DbAttribute("pk", Types.INTEGER, e1);
-        pk.setPrimaryKey(true);
-        e1.addAttribute(pk);
-        DbAttribute nonPk = new DbAttribute("nonPk", Types.INTEGER, e1);
-        e1.addAttribute(nonPk);
-
-        map.addDbEntity(e1);
-
-        // DbLoader is so ugly and hard to test..
-        Field dbEntityList = DbLoader.class.getDeclaredField("dbEntityList");
-        dbEntityList.setAccessible(true);
-        List<DbEntity> entities = (List<DbEntity>) dbEntityList.get(loader1);
-        entities.add(e1);
-
-        loader1.loadObjEntities(map, entities);
-
-        ObjEntity oe1 = map.getObjEntity("E1");
-        assertEquals(1, oe1.getAttributes().size());
-        assertNotNull(oe1.getAttribute("nonPk"));
-    }
-
-    @Test
-    public void testCreateLoader_MeaningfulPk_Specified() throws Exception {
-        DbImportConfiguration parameters = new DbImportConfiguration();
-        parameters.setMeaningfulPkTables("a*");
-
-        DbLoader loader1 = parameters.createLoader(mock(DbAdapter.class), mock(Connection.class),
-                mock(DbLoaderDelegate.class));
-
-        // DbLoader is so ugly and hard to test..
-        Field dbEntityList = DbLoader.class.getDeclaredField("dbEntityList");
-        dbEntityList.setAccessible(true);
-        Collection<DbEntity> entities = (List<DbEntity>) dbEntityList.get(loader1);
-
-        DataMap map = new DataMap();
-
-        DbEntity e1 = new DbEntity("e1");
-        DbAttribute pk = new DbAttribute("pk", Types.INTEGER, e1);
-        pk.setPrimaryKey(true);
-        e1.addAttribute(pk);
-        DbAttribute nonPk = new DbAttribute("nonPk", Types.INTEGER, e1);
-        e1.addAttribute(nonPk);
-
-        map.addDbEntity(e1);
-        entities.add(e1);
-
-        DbEntity a1 = new DbEntity("a1");
-        DbAttribute apk = new DbAttribute("pk", Types.INTEGER, a1);
-        apk.setPrimaryKey(true);
-        a1.addAttribute(apk);
-        DbAttribute anonPk = new DbAttribute("nonPk", Types.INTEGER, a1);
-        a1.addAttribute(anonPk);
-
-        map.addDbEntity(a1);
-        entities.add(a1);
-
-        loader1.loadObjEntities(map, entities);
-
-        ObjEntity oe1 = map.getObjEntity("E1");
-        assertEquals(1, oe1.getAttributes().size());
-        assertNotNull(oe1.getAttribute("nonPk"));
-
-        ObjEntity oe2 = map.getObjEntity("A1");
-        assertEquals(2, oe2.getAttributes().size());
-        assertNotNull(oe2.getAttribute("nonPk"));
-        assertNotNull(oe2.getAttribute("pk"));
-    }
-
-    @Test
-    public void testCreateLoader_UsePrimitives_False() throws Exception {
-        DbImportConfiguration parameters = new DbImportConfiguration();
-        parameters.setUsePrimitives(false);
-
-        DbLoader loader1 = parameters.createLoader(mock(DbAdapter.class), mock(Connection.class),
-                mock(DbLoaderDelegate.class));
-
-        DataMap map = new DataMap();
-
-        DbEntity e1 = new DbEntity("e1");
-        DbAttribute nonPk = new DbAttribute("nonPk", Types.INTEGER, e1);
-        e1.addAttribute(nonPk);
-
-        map.addDbEntity(e1);
-
-        // DbLoader is so ugly and hard to test..
-        Field dbEntityList = DbLoader.class.getDeclaredField("dbEntityList");
-        dbEntityList.setAccessible(true);
-        List<DbEntity> entities = (List<DbEntity>) dbEntityList.get(loader1);
-        entities.add(e1);
-
-        loader1.loadObjEntities(map, entities);
-
-        ObjEntity oe1 = map.getObjEntity("E1");
-
-        ObjAttribute oa1 = oe1.getAttribute("nonPk");
-        assertEquals("java.lang.Integer", oa1.getType());
-    }
-
-    @Test
-    public void testCreateLoader_UsePrimitives_True() throws Exception {
-        DbImportConfiguration parameters = new DbImportConfiguration();
-        parameters.setUsePrimitives(true);
-
-        DbLoader loader1 = parameters.createLoader(mock(DbAdapter.class), mock(Connection.class),
-                mock(DbLoaderDelegate.class));
-
-        DataMap map = new DataMap();
-
-        DbEntity e1 = new DbEntity("e1");
-        DbAttribute nonPk = new DbAttribute("nonPk", Types.INTEGER, e1);
-        e1.addAttribute(nonPk);
-
-        map.addDbEntity(e1);
-
-        // DbLoader is so ugly and hard to test..
-        Field dbEntityList = DbLoader.class.getDeclaredField("dbEntityList");
-        dbEntityList.setAccessible(true);
-        List<DbEntity> entities = (List<DbEntity>) dbEntityList.get(loader1);
-        entities.add(e1);
-
-        loader1.loadObjEntities(map, entities);
-
-        ObjEntity oe1 = map.getObjEntity("E1");
-
-        ObjAttribute oa1 = oe1.getAttribute("nonPk");
-        assertEquals("int", oa1.getType());
-    }
-*/
-
 }