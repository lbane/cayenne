--- conflicted
+++ resolved
@@ -56,6 +56,7 @@
 
 import javax.swing.BorderFactory;
 import javax.swing.Icon;
+import javax.swing.ImageIcon;
 import javax.swing.JComboBox;
 import javax.swing.JDialog;
 import javax.swing.JMenuItem;
@@ -75,11 +76,8 @@
 import java.awt.Color;
 import java.awt.Component;
 import java.awt.Font;
-<<<<<<< HEAD
-=======
 import java.awt.Point;
 import java.awt.Rectangle;
->>>>>>> 3b90c681
 import java.awt.event.ActionListener;
 import java.awt.event.MouseAdapter;
 import java.awt.event.MouseEvent;
@@ -449,23 +447,8 @@
             column = table.getColumnModel().getColumn(column).getModelIndex();
             ObjAttribute attribute = model.getAttribute(row).getValue();
 
-<<<<<<< HEAD
-                if (!model.isCellEditable(row, column)) {
-                    setForeground(isSelected ? new Color(0xCECECE) : Color.GRAY);
-                } else {
-                    setForeground(isSelected && !hasFocus ? table.getSelectionForeground() : table.getForeground());
-                }
-
-                if (attribute.isInherited()) {
-                    Font font = getFont();
-                    Font newFont = font.deriveFont(Font.ITALIC);
-                    setFont(newFont);
-                }
-                setIcon(null);
-=======
             if (!model.isCellEditable(row, column)) {
                 setForeground(isSelected ? new Color(0xCECECE) : Color.GRAY);
->>>>>>> 3b90c681
             } else {
                 setForeground(isSelected && !hasFocus ? table.getSelectionForeground() : table.getForeground());
             }
