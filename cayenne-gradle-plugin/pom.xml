<?xml version="1.0" encoding="UTF-8"?>
<!--
	Licensed to the Apache Software Foundation (ASF) under one
	or more contributor license agreements.  See the NOTICE file
	distributed with this work for additional information
	regarding copyright ownership.  The ASF licenses this file
	to you under the Apache License, Version 2.0 (the
	"License"); you may not use this file except in compliance
	with the License.  You may obtain a copy of the License at

	http://www.apache.org/licenses/LICENSE-2.0

	Unless required by applicable law or agreed to in writing,
	software distributed under the License is distributed on an
	"AS IS" BASIS, WITHOUT WARRANTIES OR CONDITIONS OF ANY
	KIND, either express or implied.  See the License for the
	specific language governing permissions and limitations
	under the License.
-->
<project xmlns="http://maven.apache.org/POM/4.0.0"
         xmlns:xsi="http://www.w3.org/2001/XMLSchema-instance"
         xsi:schemaLocation="http://maven.apache.org/POM/4.0.0 http://maven.apache.org/xsd/maven-4.0.0.xsd">

    <parent>
        <artifactId>cayenne-parent</artifactId>
        <groupId>org.apache.cayenne</groupId>
        <version>4.0.M6-SNAPSHOT</version>
    </parent>

    <modelVersion>4.0.0</modelVersion>

    <groupId>org.apache.cayenne.plugins</groupId>
    <artifactId>cayenne-gradle-plugin</artifactId>
    <packaging>pom</packaging>
    <name>cayenne-gradle-plugin: Cayenne Gradle Plugin</name>

    <properties>
        <gradle.executable>./gradlew</gradle.executable>
        <gradle.task>build</gradle.task>
    </properties>

    <profiles>
        <profile>
            <id>windows</id>
            <activation>
                <os>
                    <family>windows</family>
                </os>
            </activation>
            <properties>
                <gradle.executable>./gradlew.bat</gradle.executable>
            </properties>
        </profile>
        <profile>
            <id>skipTests</id>
            <activation>
                <property>
                    <name>skipTests</name>
                    <value>true</value>
                </property>
            </activation>
            <properties>
                <gradle.task>assemble</gradle.task>
            </properties>
        </profile>
    </profiles>

    <build>
        <plugins>
            <plugin>
                <groupId>org.apache.maven.plugins</groupId>
                <artifactId>maven-dependency-plugin</artifactId>
                <version>2.9</version>
                <executions>
                    <execution>
                        <id>build-classpath</id>
                        <phase>generate-sources</phase>
                        <goals>
                            <goal>build-classpath</goal>
                        </goals>
                        <configuration>
                            <outputFile>build/classpath.txt</outputFile>
                        </configuration>
                    </execution>
                </executions>
            </plugin>
            <!-- GRADLE TASKS EXECUTOR -->
            <plugin>
                <groupId>org.codehaus.mojo</groupId>
                <artifactId>exec-maven-plugin</artifactId>
                <version>1.6.0</version>
                <executions>
                    <execution>
                        <id>gradle</id>
                        <phase>prepare-package</phase>
                        <configuration>
                            <executable>${gradle.executable}</executable>
                            <arguments>
                                <argument>clean</argument>
                                <argument>${gradle.task}</argument>
<<<<<<< HEAD
                                <argument>-PprojectVersion=${project.version}</argument>
=======
>>>>>>> 1ef5d29d
                            </arguments>
                        </configuration>
                        <goals>
                            <goal>exec</goal>
                        </goals>
                    </execution>
                </executions>
            </plugin>
            <!-- ATTACH BUILD LIBS -->
            <plugin>
                <groupId>org.codehaus.mojo</groupId>
                <artifactId>build-helper-maven-plugin</artifactId>
                <version>1.12</version>
                <executions>
                    <execution>
                        <id>attach-artifacts</id>
                        <phase>package</phase>
                        <goals>
                            <goal>attach-artifact</goal>
                        </goals>
                        <configuration>
                            <artifacts>
                                <artifact>
                                    <file>build/libs/${project.artifactId}-${project.version}.jar</file>
                                    <type>jar</type>
                                </artifact>
                            </artifacts>
                        </configuration>
                    </execution>
                </executions>
            </plugin>
        </plugins>
    </build>

    <dependencies>

        <dependency>
            <groupId>org.apache.cayenne</groupId>
            <artifactId>cayenne-cgen</artifactId>
            <version>${project.version}</version>
        </dependency>

        <dependency>
            <groupId>junit</groupId>
            <artifactId>junit</artifactId>
            <scope>test</scope>
        </dependency>
        <dependency>
            <groupId>org.apache.cayenne.build-tools</groupId>
            <artifactId>cayenne-test-utilities</artifactId>
            <version>${project.version}</version>
            <scope>test</scope>
        </dependency>
        <dependency>
            <groupId>org.apache.derby</groupId>
            <artifactId>derby</artifactId>
            <scope>test</scope>
        </dependency>
    </dependencies>


</project><|MERGE_RESOLUTION|>--- conflicted
+++ resolved
@@ -98,10 +98,6 @@
                             <arguments>
                                 <argument>clean</argument>
                                 <argument>${gradle.task}</argument>
-<<<<<<< HEAD
-                                <argument>-PprojectVersion=${project.version}</argument>
-=======
->>>>>>> 1ef5d29d
                             </arguments>
                         </configuration>
                         <goals>
