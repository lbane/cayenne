--- conflicted
+++ resolved
@@ -18,18 +18,12 @@
  ****************************************************************/
 package org.apache.cayenne.tools;
 
-<<<<<<< HEAD
-import java.io.File;
-
 import org.apache.cayenne.access.loader.filters.OldFilterConfigBridge;
-=======
-import org.apache.cayenne.access.loader.filters.EntityFilters;
-import org.apache.cayenne.access.loader.filters.FilterFactory;
 import org.apache.cayenne.configuration.DataNodeDescriptor;
 import org.apache.cayenne.configuration.server.DataSourceFactory;
 import org.apache.cayenne.configuration.server.DbAdapterFactory;
 import org.apache.cayenne.dba.DbAdapter;
->>>>>>> 2782e8dd
+import java.io.File;
 import org.apache.cayenne.di.DIBootstrap;
 import org.apache.cayenne.di.Injector;
 import org.apache.cayenne.tools.configuration.ToolsModule;
@@ -314,14 +308,11 @@
         config.setUsername(username);
         config.setUsePrimitives(usePrimitives);
         config.setFiltersConfig(new FiltersConfigBuilder(reverseEngineering)
-<<<<<<< HEAD
                 .add(filterBuilder).filtersConfig());
-=======
-                .add(filterBuilder.build()).filtersConfig());
         config.setSkipRelationshipsLoading(reverseEngineering.getSkipRelationshipsLoading());
         config.setSkipPrimaryKeyLoading(reverseEngineering.getSkipPrimaryKeyLoading());
         config.setTableTypes(reverseEngineering.getTableTypes());
->>>>>>> 2782e8dd
+
         return config;
     }
 
